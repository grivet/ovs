--- conflicted
+++ resolved
@@ -257,24 +257,10 @@
 
     assert(buffer->size == 0);
     assert(ofpbuf_tailroom(buffer) >= ETH_TOTAL_MIN);
-<<<<<<< HEAD
 
     retval = netdev->class->recv(netdev,
                                  buffer->data, ofpbuf_tailroom(buffer));
     if (retval >= 0) {
-=======
-    do {
-        n_bytes = read(netdev->tap_fd,
-                       ofpbuf_tail(buffer), ofpbuf_tailroom(buffer));
-    } while (n_bytes < 0 && errno == EINTR);
-    if (n_bytes < 0) {
-        if (errno != EAGAIN) {
-            VLOG_WARN_RL(&rl, "error receiving Ethernet packet on %s: %s",
-                         netdev->name, strerror(errno));
-        }
-        return errno;
-    } else {
->>>>>>> 0ad9b732
         COVERAGE_INC(netdev_received);
         buffer->size += retval;
         if (buffer->size < ETH_TOTAL_MIN) {
@@ -405,10 +391,9 @@
             : EOPNOTSUPP);
 }
 
-<<<<<<< HEAD
-/* If 'netdev' has an assigned IPv4 address, sets '*in4' to that address and
- * returns 0.  Otherwise, returns a positive errno value and sets '*in4' to 0
- * (INADDR_ANY).
+/* If 'netdev' has an assigned IPv4 address, sets '*address' to that address
+ * and '*netmask' to its netmask and returns 0.  Otherwise, returns a positive
+ * errno value and sets '*address' to 0 (INADDR_ANY).
  *
  * The following error values have well-defined meanings:
  *
@@ -416,84 +401,24 @@
  *
  *   - EOPNOTSUPP: No IPv4 network stack attached to 'netdev'.
  *
- * 'in4' may be null, in which case the address itself is not reported. */
-int
-netdev_get_in4(const struct netdev *netdev, struct in_addr *in4)
-{
-    struct in_addr dummy;
-=======
-/* If 'netdev' has an assigned IPv4 address, sets '*in4' to that address
- * and '*mask' to the netmask (if they are non-null) and returns true.
- * Otherwise, returns false. */
-bool
-netdev_nodev_get_in4(const char *netdev_name, struct in_addr *in4,
-                     struct in_addr *mask)
-{
-    struct ifreq ifr;
-    struct in_addr ip = { INADDR_ANY };
-
-    init_netdev();
-
-    strncpy(ifr.ifr_name, netdev_name, sizeof ifr.ifr_name);
-    ifr.ifr_addr.sa_family = AF_INET;
-    COVERAGE_INC(netdev_get_in4);
-    if (ioctl(af_inet_sock, SIOCGIFADDR, &ifr) == 0) {
-        struct sockaddr_in *sin = (struct sockaddr_in *) &ifr.ifr_addr;
-        ip = sin->sin_addr;
-    } else {
-        VLOG_DBG_RL(&rl, "%s: ioctl(SIOCGIFADDR) failed: %s",
-                    netdev_name, strerror(errno));
-    }
-    if (in4) {
-        *in4 = ip;
-    }
-
-    if (mask) {
-        if (ioctl(af_inet_sock, SIOCGIFNETMASK, &ifr) == 0) {
-            struct sockaddr_in *sin = (struct sockaddr_in *) &ifr.ifr_addr;
-            *mask = sin->sin_addr;
-        } else {
-            VLOG_DBG_RL(&rl, "%s: ioctl(SIOCGIFNETMASK) failed: %s",
-                        netdev_name, strerror(errno));
-        }
-    }
-
-    return ip.s_addr != INADDR_ANY;
-}
-
-bool
-netdev_get_in4(const struct netdev *netdev, struct in_addr *in4, struct
-               in_addr *mask)
-{
-    return netdev_nodev_get_in4(netdev->name, in4, mask);
-}
-
-static void
-make_in4_sockaddr(struct sockaddr *sa, struct in_addr addr)
-{
-    struct sockaddr_in sin;
-    memset(&sin, 0, sizeof sin);
-    sin.sin_family = AF_INET;
-    sin.sin_addr = addr;
-    sin.sin_port = 0;
-
-    memset(sa, 0, sizeof *sa);
-    memcpy(sa, &sin, sizeof sin);
-}
-
-static int
-do_set_addr(struct netdev *netdev, int sock,
-            int ioctl_nr, const char *ioctl_name, struct in_addr addr)
-{
-    struct ifreq ifr;
->>>>>>> 0ad9b732
+ * 'address' or 'netmask' or both may be null, in which case the address or netmask
+ * is not reported. */
+int
+netdev_get_in4(const struct netdev *netdev,
+               struct in_addr *address_, struct in_addr *netmask_)
+{
+    struct in_addr address;
+    struct in_addr netmask;
     int error;
 
     error = (netdev->class->get_in4
-             ? netdev->class->get_in4(netdev, in4 ? in4 : &dummy)
+             ? netdev->class->get_in4(netdev, &address, &netmask)
              : EOPNOTSUPP);
-    if (error && in4) {
-        in4->s_addr = 0;
+    if (address_) {
+        address_->s_addr = error ? 0 : address.s_addr;
+    }
+    if (netmask_) {
+        netmask_->s_addr = error ? 0 : netmask.s_addr;
     }
     return error;
 }
@@ -518,6 +443,28 @@
     return (netdev->class->add_router
             ? netdev->class->add_router(netdev, router)
             : EOPNOTSUPP);
+}
+
+/* Looks up the next hop for 'host' for the TCP/IP stack that corresponds to
+ * 'netdev'.  If a route cannot not be determined, sets '*next_hop' to 0,
+ * '*netdev_name' to null, and returns a positive errno value.  Otherwise, if a
+ * next hop is found, stores the next hop gateway's address (0 if 'host' is on
+ * a directly connected network) in '*next_hop' and a copy of the name of the
+ * device to reach 'host' in '*netdev_name', and returns 0.  The caller is
+ * responsible for freeing '*netdev_name' (by calling free()). */
+int
+netdev_get_next_hop(const struct netdev *netdev,
+                    const struct in_addr *host, struct in_addr *next_hop,
+                    char **netdev_name)
+{
+    int error = (netdev->class->get_next_hop
+                 ? netdev->class->get_next_hop(host, next_hop, netdev_name)
+                 : EOPNOTSUPP);
+    if (error) {
+        next_hop->s_addr = 0;
+        *netdev_name = NULL;
+    }
+    return error;
 }
 
 /* If 'netdev' has an assigned IPv6 address, sets '*in6' to that address and
@@ -708,34 +655,15 @@
     struct svec dev_list;
     size_t i;
 
-<<<<<<< HEAD
     netdev_enumerate(&dev_list);
     for (i = 0; i < dev_list.n; i++) {
         const char *name = dev_list.names[i];
         struct in_addr dev_in4;
 
         if (!netdev_open(name, NETDEV_ETH_TYPE_NONE, &netdev)
-            && !netdev_get_in4(netdev, &dev_in4)
+            && !netdev_get_in4(netdev, &dev_in4, NULL)
             && dev_in4.s_addr == in4->s_addr) {
             goto exit;
-=======
-    /* Check the hint first. */
-    if (*netdev_name && (netdev_nodev_get_in4(*netdev_name, &dev_in4, NULL))
-            && (dev_in4.s_addr == in4->s_addr)) {
-        return true;
-    }
-
-    free(*netdev_name);
-    *netdev_name = NULL;
-    netdev_enumerate(&dev_list);
-
-    for (i=0; i<dev_list.n; i++) {
-        if ((netdev_nodev_get_in4(dev_list.names[i], &dev_in4, NULL))
-                && (dev_in4.s_addr == in4->s_addr)) {
-            *netdev_name = xstrdup(dev_list.names[i]);
-            svec_destroy(&dev_list);
-            return true;
->>>>>>> 0ad9b732
         }
         netdev_close(netdev);
     }
@@ -745,83 +673,9 @@
     svec_destroy(&dev_list);
     return netdev;
 }
-<<<<<<< HEAD
  
 /* Initializes 'netdev' as a netdev named 'name' of the specified 'class'.
-=======
-
-/* Looks up the next hop for 'ip'.  If the next hop can be found, the 
- * address is stored in 'next_hop'.  If a gateway is not required to
- * reach 'ip', zero is stored in 'next_hop'.  In either case, zero is
- * returned and a copy of the name of the device to reach 'ip' is stored
- * in 'netdev_name', which the caller is responsible for freeing.  If a 
- * route could not be determined, a positive errno is returned. */
-int
-netdev_get_next_hop(const struct in_addr *host, struct in_addr *next_hop, 
-                    char **netdev_name) 
-{
-    static const char fn[] = "/proc/net/route";
-    FILE *stream;
-    char line[256];
-    int ln;
-
-    *netdev_name = NULL;
-    stream = fopen(fn, "r");
-    if (stream == NULL) {
-        VLOG_WARN_RL(&rl, "%s: open failed: %s", fn, strerror(errno));
-        return errno;
-    }
-
-    ln = 0;
-    while (fgets(line, sizeof line, stream)) {
-        if (++ln >= 2) {
-            char iface[17];
-            uint32_t dest, gateway, mask;
-            int refcnt, metric, mtu;
-            unsigned int flags, use, window, irtt;
-
-            if (sscanf(line,
-                       "%16s %"SCNx32" %"SCNx32" %04X %d %u %d %"SCNx32
-                       " %d %u %u\n",
-                       iface, &dest, &gateway, &flags, &refcnt,
-                       &use, &metric, &mask, &mtu, &window, &irtt) != 11) {
-
-                VLOG_WARN_RL(&rl, "%s: could not parse line %d: %s", 
-                        fn, ln, line);
-                continue;
-            }
-            if (!(flags & RTF_UP)) {
-                /* Skip routes that aren't up. */
-                continue;
-            }
-
-            /* The output of 'dest', 'mask', and 'gateway' were given in
-             * network byte order, so we don't need need any endian 
-             * conversions here. */
-            if ((dest & mask) == (host->s_addr & mask)) {
-                if (!gateway) {
-                    /* The host is directly reachable. */
-                    next_hop->s_addr = 0;
-                } else {
-                    /* To reach the host, we must go through a gateway. */
-                    next_hop->s_addr = gateway;
-                }
-                *netdev_name = xstrdup(iface);
-                fclose(stream);
-                return 0;
-            }
-        }
-    }
-
-    fclose(stream);
-    return ENXIO;
-}
-
-/* Obtains the current flags for the network device named 'netdev_name' and
- * stores them into '*flagsp'.  Returns 0 if successful, otherwise a positive
- * errno value.  On error, stores 0 into '*flagsp'.
->>>>>>> 0ad9b732
  *
  * This function adds 'netdev' to a netdev-owned linked list, so it is very
  * important that 'netdev' only be freed after calling netdev_close(). */
