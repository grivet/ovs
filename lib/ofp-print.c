/*
 * Copyright (c) 2008, 2009, 2010 Nicira Networks.
 *
 * Licensed under the Apache License, Version 2.0 (the "License");
 * you may not use this file except in compliance with the License.
 * You may obtain a copy of the License at:
 *
 *     http://www.apache.org/licenses/LICENSE-2.0
 *
 * Unless required by applicable law or agreed to in writing, software
 * distributed under the License is distributed on an "AS IS" BASIS,
 * WITHOUT WARRANTIES OR CONDITIONS OF ANY KIND, either express or implied.
 * See the License for the specific language governing permissions and
 * limitations under the License.
 */

#include <config.h>
#include "ofp-print.h"

#include <errno.h>
#include <inttypes.h>
#include <sys/types.h>
#include <netinet/in.h>
#include <sys/wait.h>
#include <stdarg.h>
#include <stdlib.h>
#include <ctype.h>

#include "compiler.h"
#include "dynamic-string.h"
#include "flow.h"
#include "ofpbuf.h"
#include "openflow/openflow.h"
#include "openflow/nicira-ext.h"
#include "packets.h"
#include "pcap.h"
#include "util.h"
#include "xtoxll.h"

static void ofp_print_port_name(struct ds *string, uint16_t port);
static void ofp_print_queue_name(struct ds *string, uint32_t port);

/* Returns a string that represents the contents of the Ethernet frame in the
 * 'len' bytes starting at 'data' to 'stream' as output by tcpdump.
 * 'total_len' specifies the full length of the Ethernet frame (of which 'len'
 * bytes were captured).
 *
 * The caller must free the returned string.
 *
 * This starts and kills a tcpdump subprocess so it's quite expensive. */
char *
ofp_packet_to_string(const void *data, size_t len, size_t total_len OVS_UNUSED)
{
    struct ds ds = DS_EMPTY_INITIALIZER;
    struct ofpbuf buf;

    char command[128];
    FILE *pcap;
    FILE *tcpdump;
    int status;
    int c;

    buf.data = (void *) data;
    buf.size = len;

    pcap = tmpfile();
    if (!pcap) {
        ovs_error(errno, "tmpfile");
        return xstrdup("<error>");
    }
    pcap_write_header(pcap);
    pcap_write(pcap, &buf);
    fflush(pcap);
    if (ferror(pcap)) {
        ovs_error(errno, "error writing temporary file");
    }
    rewind(pcap);

    snprintf(command, sizeof command, "/usr/sbin/tcpdump -e -n -r /dev/fd/%d 2>/dev/null",
             fileno(pcap));
    tcpdump = popen(command, "r");
    fclose(pcap);
    if (!tcpdump) {
        ovs_error(errno, "exec(\"%s\")", command);
        return xstrdup("<error>");
    }

    while ((c = getc(tcpdump)) != EOF) {
        ds_put_char(&ds, c);
    }

    status = pclose(tcpdump);
    if (WIFEXITED(status)) {
        if (WEXITSTATUS(status))
            ovs_error(0, "tcpdump exited with status %d", WEXITSTATUS(status));
    } else if (WIFSIGNALED(status)) {
        ovs_error(0, "tcpdump exited with signal %d", WTERMSIG(status));
    }
    return ds_cstr(&ds);
}

/* Pretty-print the OFPT_PACKET_IN packet of 'len' bytes at 'oh' to 'stream'
 * at the given 'verbosity' level. */
static void
ofp_packet_in(struct ds *string, const void *oh, size_t len, int verbosity)
{
    const struct ofp_packet_in *op = oh;
    size_t data_len;

    ds_put_format(string, " total_len=%"PRIu16" in_port=",
                  ntohs(op->total_len));
    ofp_print_port_name(string, ntohs(op->in_port));

    if (op->reason == OFPR_ACTION)
        ds_put_cstr(string, " (via action)");
    else if (op->reason != OFPR_NO_MATCH)
        ds_put_format(string, " (***reason %"PRIu8"***)", op->reason);

    data_len = len - offsetof(struct ofp_packet_in, data);
    ds_put_format(string, " data_len=%zu", data_len);
    if (htonl(op->buffer_id) == UINT32_MAX) {
        ds_put_format(string, " (unbuffered)");
        if (ntohs(op->total_len) != data_len)
            ds_put_format(string, " (***total_len != data_len***)");
    } else {
        ds_put_format(string, " buffer=0x%08"PRIx32, ntohl(op->buffer_id));
        if (ntohs(op->total_len) < data_len)
            ds_put_format(string, " (***total_len < data_len***)");
    }
    ds_put_char(string, '\n');

    if (verbosity > 0) {
        flow_t flow;
        struct ofpbuf packet;
        struct ofp_match match;
        packet.data = (void *) op->data;
        packet.size = data_len;
        flow_extract(&packet, 0, ntohs(op->in_port), &flow);
        flow_to_match(&flow, false, &match);
        ofp_print_match(string, &match, verbosity);
        ds_put_char(string, '\n');
    }
    if (verbosity > 1) {
        char *packet = ofp_packet_to_string(op->data, data_len,
                                            ntohs(op->total_len));
        ds_put_cstr(string, packet);
        free(packet);
    }
}

static void ofp_print_port_name(struct ds *string, uint16_t port)
{
    const char *name;
    switch (port) {
    case OFPP_IN_PORT:
        name = "IN_PORT";
        break;
    case OFPP_TABLE:
        name = "TABLE";
        break;
    case OFPP_NORMAL:
        name = "NORMAL";
        break;
    case OFPP_FLOOD:
        name = "FLOOD";
        break;
    case OFPP_ALL:
        name = "ALL";
        break;
    case OFPP_CONTROLLER:
        name = "CONTROLLER";
        break;
    case OFPP_LOCAL:
        name = "LOCAL";
        break;
    case OFPP_NONE:
        name = "NONE";
        break;
    default:
        ds_put_format(string, "%"PRIu16, port);
        return;
    }
    ds_put_cstr(string, name);
}

static void
ofp_print_nx_action(struct ds *string, const struct nx_action_header *nah)
{
    switch (ntohs(nah->subtype)) {
    case NXAST_RESUBMIT: {
        const struct nx_action_resubmit *nar = (struct nx_action_resubmit *)nah;
        ds_put_format(string, "resubmit:");
        ofp_print_port_name(string, ntohs(nar->in_port));
        break;
    }

    case NXAST_SET_TUNNEL: {
        const struct nx_action_set_tunnel *nast =
                                            (struct nx_action_set_tunnel *)nah;
        ds_put_format(string, "set_tunnel:0x%08"PRIx32, ntohl(nast->tun_id));
        break;
    }

    case NXAST_DROP_SPOOFED_ARP:
        ds_put_cstr(string, "drop_spoofed_arp");
        break;

    case NXAST_SET_QUEUE: {
        const struct nx_action_set_queue *nasq =
                                            (struct nx_action_set_queue *)nah;
        ds_put_format(string, "set_queue:%u", ntohl(nasq->queue_id));
        break;
    }

    case NXAST_POP_QUEUE:
        ds_put_cstr(string, "pop_queue");
        break;

    default:
        ds_put_format(string, "***unknown Nicira action:%d***",
                      ntohs(nah->subtype));
    }
}

static int
ofp_print_action(struct ds *string, const struct ofp_action_header *ah,
        size_t actions_len)
{
    uint16_t type;
    size_t len;

    struct openflow_action {
        size_t min_size;
        size_t max_size;
    };

    const struct openflow_action of_actions[] = {
        [OFPAT_OUTPUT] = {
            sizeof(struct ofp_action_output),
            sizeof(struct ofp_action_output),
        },
        [OFPAT_SET_VLAN_VID] = {
            sizeof(struct ofp_action_vlan_vid),
            sizeof(struct ofp_action_vlan_vid),
        },
        [OFPAT_SET_VLAN_PCP] = {
            sizeof(struct ofp_action_vlan_pcp),
            sizeof(struct ofp_action_vlan_pcp),
        },
        [OFPAT_STRIP_VLAN] = {
            sizeof(struct ofp_action_header),
            sizeof(struct ofp_action_header),
        },
        [OFPAT_SET_DL_SRC] = {
            sizeof(struct ofp_action_dl_addr),
            sizeof(struct ofp_action_dl_addr),
        },
        [OFPAT_SET_DL_DST] = {
            sizeof(struct ofp_action_dl_addr),
            sizeof(struct ofp_action_dl_addr),
        },
        [OFPAT_SET_NW_SRC] = {
            sizeof(struct ofp_action_nw_addr),
            sizeof(struct ofp_action_nw_addr),
        },
        [OFPAT_SET_NW_DST] = {
            sizeof(struct ofp_action_nw_addr),
            sizeof(struct ofp_action_nw_addr),
        },
        [OFPAT_SET_NW_TOS] = {
            sizeof(struct ofp_action_nw_tos),
            sizeof(struct ofp_action_nw_tos),
        },
        [OFPAT_SET_TP_SRC] = {
            sizeof(struct ofp_action_tp_port),
            sizeof(struct ofp_action_tp_port),
        },
        [OFPAT_SET_TP_DST] = {
            sizeof(struct ofp_action_tp_port),
            sizeof(struct ofp_action_tp_port),
        }
        /* OFPAT_VENDOR is not here, since it would blow up the array size. */
    };

    if (actions_len < sizeof *ah) {
        ds_put_format(string, "***action array too short for next action***\n");
        return -1;
    }

    type = ntohs(ah->type);
    len = ntohs(ah->len);
    if (actions_len < len) {
        ds_put_format(string, "***truncated action %"PRIu16"***\n", type);
        return -1;
    }

    if ((len % 8) != 0) {
        ds_put_format(string,
                "***action %"PRIu16" length not a multiple of 8***\n",
                type);
        return -1;
    }

    if (type < ARRAY_SIZE(of_actions)) {
        const struct openflow_action *act = &of_actions[type];
        if ((len < act->min_size) || (len > act->max_size)) {
            ds_put_format(string,
                    "***action %"PRIu16" wrong length: %zu***\n", type, len);
            return -1;
        }
    }

    switch (type) {
    case OFPAT_OUTPUT: {
        struct ofp_action_output *oa = (struct ofp_action_output *)ah;
        uint16_t port = ntohs(oa->port);
        if (port < OFPP_MAX) {
            ds_put_format(string, "output:%"PRIu16, port);
        } else {
            ofp_print_port_name(string, port);
            if (port == OFPP_CONTROLLER) {
                if (oa->max_len) {
                    ds_put_format(string, ":%"PRIu16, ntohs(oa->max_len));
                } else {
                    ds_put_cstr(string, ":all");
                }
            }
        }
        break;
    }

    case OFPAT_ENQUEUE: {
        struct ofp_action_enqueue *ea = (struct ofp_action_enqueue *)ah;
        unsigned int port = ntohs(ea->port);
        unsigned int queue_id = ntohl(ea->queue_id);
        ds_put_format(string, "enqueue:");
        if (port != OFPP_IN_PORT) {
            ds_put_format(string, "%u", port);
        } else {
            ds_put_cstr(string, "IN_PORT");
        }
        ds_put_format(string, "q%u", queue_id);
        break;
    }

    case OFPAT_SET_VLAN_VID: {
        struct ofp_action_vlan_vid *va = (struct ofp_action_vlan_vid *)ah;
        ds_put_format(string, "mod_vlan_vid:%"PRIu16, ntohs(va->vlan_vid));
        break;
    }

    case OFPAT_SET_VLAN_PCP: {
        struct ofp_action_vlan_pcp *va = (struct ofp_action_vlan_pcp *)ah;
        ds_put_format(string, "mod_vlan_pcp:%"PRIu8, va->vlan_pcp);
        break;
    }

    case OFPAT_STRIP_VLAN:
        ds_put_cstr(string, "strip_vlan");
        break;

    case OFPAT_SET_DL_SRC: {
        struct ofp_action_dl_addr *da = (struct ofp_action_dl_addr *)ah;
        ds_put_format(string, "mod_dl_src:"ETH_ADDR_FMT,
                ETH_ADDR_ARGS(da->dl_addr));
        break;
    }

    case OFPAT_SET_DL_DST: {
        struct ofp_action_dl_addr *da = (struct ofp_action_dl_addr *)ah;
        ds_put_format(string, "mod_dl_dst:"ETH_ADDR_FMT,
                ETH_ADDR_ARGS(da->dl_addr));
        break;
    }

    case OFPAT_SET_NW_SRC: {
        struct ofp_action_nw_addr *na = (struct ofp_action_nw_addr *)ah;
        ds_put_format(string, "mod_nw_src:"IP_FMT, IP_ARGS(&na->nw_addr));
        break;
    }

    case OFPAT_SET_NW_DST: {
        struct ofp_action_nw_addr *na = (struct ofp_action_nw_addr *)ah;
        ds_put_format(string, "mod_nw_dst:"IP_FMT, IP_ARGS(&na->nw_addr));
        break;
    }

    case OFPAT_SET_NW_TOS: {
        struct ofp_action_nw_tos *nt = (struct ofp_action_nw_tos *)ah;
        ds_put_format(string, "mod_nw_tos:%d", nt->nw_tos);
        break;
    }

    case OFPAT_SET_TP_SRC: {
        struct ofp_action_tp_port *ta = (struct ofp_action_tp_port *)ah;
        ds_put_format(string, "mod_tp_src:%d", ntohs(ta->tp_port));
        break;
    }

    case OFPAT_SET_TP_DST: {
        struct ofp_action_tp_port *ta = (struct ofp_action_tp_port *)ah;
        ds_put_format(string, "mod_tp_dst:%d", ntohs(ta->tp_port));
        break;
    }

    case OFPAT_VENDOR: {
        struct ofp_action_vendor_header *avh
                = (struct ofp_action_vendor_header *)ah;
        if (len < sizeof *avh) {
            ds_put_format(string, "***ofpat_vendor truncated***\n");
            return -1;
        }
        if (avh->vendor == htonl(NX_VENDOR_ID)) {
            ofp_print_nx_action(string, (struct nx_action_header *)avh);
        } else {
            ds_put_format(string, "vendor action:0x%x", ntohl(avh->vendor));
        }
        break;
    }

    default:
        ds_put_format(string, "(decoder %"PRIu16" not implemented)", type);
        break;
    }

    return len;
}

void
ofp_print_actions(struct ds *string, const struct ofp_action_header *action,
                  size_t actions_len)
{
    uint8_t *p = (uint8_t *)action;
    int len = 0;

    ds_put_cstr(string, "actions=");
    if (!actions_len) {
        ds_put_cstr(string, "drop");
    }
    while (actions_len > 0) {
        if (len) {
            ds_put_cstr(string, ",");
        }
        len = ofp_print_action(string, (struct ofp_action_header *)p,
                actions_len);
        if (len < 0) {
            return;
        }
        p += len;
        actions_len -= len;
    }
}

/* Pretty-print the OFPT_PACKET_OUT packet of 'len' bytes at 'oh' to 'string'
 * at the given 'verbosity' level. */
static void ofp_packet_out(struct ds *string, const void *oh, size_t len,
                           int verbosity)
{
    const struct ofp_packet_out *opo = oh;
    size_t actions_len = ntohs(opo->actions_len);

    ds_put_cstr(string, " in_port=");
    ofp_print_port_name(string, ntohs(opo->in_port));

    ds_put_format(string, " actions_len=%zu ", actions_len);
    if (actions_len > (ntohs(opo->header.length) - sizeof *opo)) {
        ds_put_format(string, "***packet too short for action length***\n");
        return;
    }
    ofp_print_actions(string, opo->actions, actions_len);

    if (ntohl(opo->buffer_id) == UINT32_MAX) {
        int data_len = len - sizeof *opo - actions_len;
        ds_put_format(string, " data_len=%d", data_len);
        if (verbosity > 0 && len > sizeof *opo) {
            char *packet = ofp_packet_to_string(
                    (uint8_t *)opo->actions + actions_len, data_len, data_len);
            ds_put_char(string, '\n');
            ds_put_cstr(string, packet);
            free(packet);
        }
    } else {
        ds_put_format(string, " buffer=0x%08"PRIx32, ntohl(opo->buffer_id));
    }
    ds_put_char(string, '\n');
}

/* qsort comparison function. */
static int
compare_ports(const void *a_, const void *b_)
{
    const struct ofp_phy_port *a = a_;
    const struct ofp_phy_port *b = b_;
    uint16_t ap = ntohs(a->port_no);
    uint16_t bp = ntohs(b->port_no);

    return ap < bp ? -1 : ap > bp;
}

static void ofp_print_port_features(struct ds *string, uint32_t features)
{
    if (features == 0) {
        ds_put_cstr(string, "Unsupported\n");
        return;
    }
    if (features & OFPPF_10MB_HD) {
        ds_put_cstr(string, "10MB-HD ");
    }
    if (features & OFPPF_10MB_FD) {
        ds_put_cstr(string, "10MB-FD ");
    }
    if (features & OFPPF_100MB_HD) {
        ds_put_cstr(string, "100MB-HD ");
    }
    if (features & OFPPF_100MB_FD) {
        ds_put_cstr(string, "100MB-FD ");
    }
    if (features & OFPPF_1GB_HD) {
        ds_put_cstr(string, "1GB-HD ");
    }
    if (features & OFPPF_1GB_FD) {
        ds_put_cstr(string, "1GB-FD ");
    }
    if (features & OFPPF_10GB_FD) {
        ds_put_cstr(string, "10GB-FD ");
    }
    if (features & OFPPF_COPPER) {
        ds_put_cstr(string, "COPPER ");
    }
    if (features & OFPPF_FIBER) {
        ds_put_cstr(string, "FIBER ");
    }
    if (features & OFPPF_AUTONEG) {
        ds_put_cstr(string, "AUTO_NEG ");
    }
    if (features & OFPPF_PAUSE) {
        ds_put_cstr(string, "AUTO_PAUSE ");
    }
    if (features & OFPPF_PAUSE_ASYM) {
        ds_put_cstr(string, "AUTO_PAUSE_ASYM ");
    }
    ds_put_char(string, '\n');
}

static void
ofp_print_phy_port(struct ds *string, const struct ofp_phy_port *port)
{
    uint8_t name[OFP_MAX_PORT_NAME_LEN];
    int j;

    memcpy(name, port->name, sizeof name);
    for (j = 0; j < sizeof name - 1; j++) {
        if (!isprint(name[j])) {
            break;
        }
    }
    name[j] = '\0';

    ds_put_char(string, ' ');
    ofp_print_port_name(string, ntohs(port->port_no));
    ds_put_format(string, "(%s): addr:"ETH_ADDR_FMT", config: %#x, state:%#x\n",
            name, ETH_ADDR_ARGS(port->hw_addr), ntohl(port->config),
            ntohl(port->state));
    if (port->curr) {
        ds_put_format(string, "     current:    ");
        ofp_print_port_features(string, ntohl(port->curr));
    }
    if (port->advertised) {
        ds_put_format(string, "     advertised: ");
        ofp_print_port_features(string, ntohl(port->advertised));
    }
    if (port->supported) {
        ds_put_format(string, "     supported:  ");
        ofp_print_port_features(string, ntohl(port->supported));
    }
    if (port->peer) {
        ds_put_format(string, "     peer:       ");
        ofp_print_port_features(string, ntohl(port->peer));
    }
}

/* Pretty-print the struct ofp_switch_features of 'len' bytes at 'oh' to
 * 'string' at the given 'verbosity' level. */
static void
ofp_print_switch_features(struct ds *string, const void *oh, size_t len,
                          int verbosity OVS_UNUSED)
{
    const struct ofp_switch_features *osf = oh;
    struct ofp_phy_port *port_list;
    int n_ports;
    int i;

    ds_put_format(string, " ver:0x%x, dpid:%016"PRIx64"\n",
            osf->header.version, ntohll(osf->datapath_id));
    ds_put_format(string, "n_tables:%d, n_buffers:%d\n", osf->n_tables,
            ntohl(osf->n_buffers));
    ds_put_format(string, "features: capabilities:%#x, actions:%#x\n",
           ntohl(osf->capabilities), ntohl(osf->actions));

    if (ntohs(osf->header.length) >= sizeof *osf) {
        len = MIN(len, ntohs(osf->header.length));
    }
    n_ports = (len - sizeof *osf) / sizeof *osf->ports;

    port_list = xmemdup(osf->ports, len - sizeof *osf);
    qsort(port_list, n_ports, sizeof *port_list, compare_ports);
    for (i = 0; i < n_ports; i++) {
        ofp_print_phy_port(string, &port_list[i]);
    }
    free(port_list);
}

/* Pretty-print the struct ofp_switch_config of 'len' bytes at 'oh' to 'string'
 * at the given 'verbosity' level. */
static void
ofp_print_switch_config(struct ds *string, const void *oh,
                        size_t len OVS_UNUSED, int verbosity OVS_UNUSED)
{
    const struct ofp_switch_config *osc = oh;
    uint16_t flags;

    flags = ntohs(osc->flags);
    if (flags) {
        ds_put_format(string, " ***unknown flags 0x%04"PRIx16"***", flags);
    }

    ds_put_format(string, " miss_send_len=%"PRIu16"\n", ntohs(osc->miss_send_len));
}

static void print_wild(struct ds *string, const char *leader, int is_wild,
            int verbosity, const char *format, ...)
            __attribute__((format(printf, 5, 6)));

static void print_wild(struct ds *string, const char *leader, int is_wild,
                       int verbosity, const char *format, ...)
{
    if (is_wild && verbosity < 2) {
        return;
    }
    ds_put_cstr(string, leader);
    if (!is_wild) {
        va_list args;

        va_start(args, format);
        ds_put_format_valist(string, format, args);
        va_end(args);
    } else {
        ds_put_char(string, '*');
    }
    ds_put_char(string, ',');
}

static void
print_ip_netmask(struct ds *string, const char *leader, uint32_t ip,
                 uint32_t wild_bits, int verbosity)
{
    if (wild_bits >= 32 && verbosity < 2) {
        return;
    }
    ds_put_cstr(string, leader);
    if (wild_bits < 32) {
        ds_put_format(string, IP_FMT, IP_ARGS(&ip));
        if (wild_bits) {
            ds_put_format(string, "/%d", 32 - wild_bits);
        }
    } else {
        ds_put_char(string, '*');
    }
    ds_put_char(string, ',');
}

void
ofp_print_match(struct ds *f, const struct ofp_match *om, int verbosity)
{
    char *s = ofp_match_to_string(om, verbosity);
    ds_put_cstr(f, s);
    free(s);
}

char *
ofp_match_to_string(const struct ofp_match *om, int verbosity)
{
    struct ds f = DS_EMPTY_INITIALIZER;
    uint32_t w = ntohl(om->wildcards);
    bool skip_type = false;
    bool skip_proto = false;

    if (!(w & OFPFW_DL_TYPE)) {
        skip_type = true;
        if (om->dl_type == htons(ETH_TYPE_IP)) {
            if (!(w & OFPFW_NW_PROTO)) {
                skip_proto = true;
                if (om->nw_proto == IP_TYPE_ICMP) {
                    ds_put_cstr(&f, "icmp,");
                } else if (om->nw_proto == IP_TYPE_TCP) {
                    ds_put_cstr(&f, "tcp,");
                } else if (om->nw_proto == IP_TYPE_UDP) {
                    ds_put_cstr(&f, "udp,");
                } else {
                    ds_put_cstr(&f, "ip,");
                    skip_proto = false;
                }
            } else {
                ds_put_cstr(&f, "ip,");
            }
        } else if (om->dl_type == htons(ETH_TYPE_ARP)) {
            ds_put_cstr(&f, "arp,");
        } else {
            skip_type = false;
        }
    }
    if (w & NXFW_TUN_ID) {
        ds_put_cstr(&f, "tun_id_wild,");
    }
    print_wild(&f, "in_port=", w & OFPFW_IN_PORT, verbosity,
               "%d", ntohs(om->in_port));
    print_wild(&f, "dl_vlan=", w & OFPFW_DL_VLAN, verbosity,
               "%d", ntohs(om->dl_vlan));
    print_wild(&f, "dl_vlan_pcp=", w & OFPFW_DL_VLAN_PCP, verbosity,
               "%d", om->dl_vlan_pcp);
    print_wild(&f, "dl_src=", w & OFPFW_DL_SRC, verbosity,
               ETH_ADDR_FMT, ETH_ADDR_ARGS(om->dl_src));
    print_wild(&f, "dl_dst=", w & OFPFW_DL_DST, verbosity,
               ETH_ADDR_FMT, ETH_ADDR_ARGS(om->dl_dst));
    if (!skip_type) {
        print_wild(&f, "dl_type=", w & OFPFW_DL_TYPE, verbosity,
                   "0x%04x", ntohs(om->dl_type));
    }
    print_ip_netmask(&f, "nw_src=", om->nw_src,
                     (w & OFPFW_NW_SRC_MASK) >> OFPFW_NW_SRC_SHIFT, verbosity);
    print_ip_netmask(&f, "nw_dst=", om->nw_dst,
                     (w & OFPFW_NW_DST_MASK) >> OFPFW_NW_DST_SHIFT, verbosity);
    if (!skip_proto) {
        if (om->dl_type == htons(ETH_TYPE_ARP)) {
            print_wild(&f, "opcode=", w & OFPFW_NW_PROTO, verbosity,
                       "%u", om->nw_proto);
        } else {
            print_wild(&f, "nw_proto=", w & OFPFW_NW_PROTO, verbosity,
                       "%u", om->nw_proto);
            print_wild(&f, "nw_tos=", w & OFPFW_NW_TOS, verbosity,
                       "%u", om->nw_tos);
        }
    }
    if (om->nw_proto == IP_TYPE_ICMP) {
        print_wild(&f, "icmp_type=", w & OFPFW_ICMP_TYPE, verbosity,
                   "%d", ntohs(om->icmp_type));
        print_wild(&f, "icmp_code=", w & OFPFW_ICMP_CODE, verbosity,
                   "%d", ntohs(om->icmp_code));
    } else {
        print_wild(&f, "tp_src=", w & OFPFW_TP_SRC, verbosity,
                   "%d", ntohs(om->tp_src));
        print_wild(&f, "tp_dst=", w & OFPFW_TP_DST, verbosity,
                   "%d", ntohs(om->tp_dst));
    }
    return ds_cstr(&f);
}

/* Pretty-print the OFPT_FLOW_MOD packet of 'len' bytes at 'oh' to 'string'
 * at the given 'verbosity' level. */
static void
ofp_print_flow_mod(struct ds *string, const void *oh, size_t len,
                   int verbosity)
{
    const struct ofp_flow_mod *ofm = oh;
    unsigned int command = ntohs(ofm->command);

    ds_put_char(string, ' ');
    ofp_print_match(string, &ofm->match, verbosity);
<<<<<<< HEAD
    switch (command & 0xff) {
=======
    if (ds_last(string) != ' ') {
        ds_put_char(string, ' ');
    }

    switch (ntohs(ofm->command)) {
>>>>>>> 4bee421f
    case OFPFC_ADD:
        ds_put_cstr(string, "ADD:");
        break;
    case OFPFC_MODIFY:
        ds_put_cstr(string, "MOD:");
        break;
    case OFPFC_MODIFY_STRICT:
        ds_put_cstr(string, "MOD_STRICT:");
        break;
    case OFPFC_DELETE:
        ds_put_cstr(string, "DEL:");
        break;
    case OFPFC_DELETE_STRICT:
        ds_put_cstr(string, "DEL_STRICT:");
        break;
    default:
<<<<<<< HEAD
        ds_put_format(string, " cmd:%u ", command);
    }
    if (command & 0xff00) {
        ds_put_format(string, "table_id:%u ", command >> 8);
=======
        ds_put_format(string, "cmd:%d", ntohs(ofm->command));
    }
    if (ofm->cookie != htonll(0)) {
        ds_put_format(string, " cookie:0x%"PRIx64, ntohll(ofm->cookie));
    }
    if (ofm->idle_timeout != htons(OFP_FLOW_PERMANENT)) {
        ds_put_format(string, " idle:%d", ntohs(ofm->idle_timeout));
>>>>>>> 4bee421f
    }
    if (ofm->hard_timeout != htons(OFP_FLOW_PERMANENT)) {
        ds_put_format(string, " hard:%d", ntohs(ofm->hard_timeout));
    }
    if (ofm->priority != htons(32768)) {
        ds_put_format(string, " pri:%"PRIu16, ntohs(ofm->priority));
    }
    if (ofm->buffer_id != htonl(UINT32_MAX)) {
        ds_put_format(string, " buf:%#"PRIx32, ntohl(ofm->buffer_id));
    }
    if (ofm->flags != htons(0)) {
        ds_put_format(string, " flags:%"PRIx16, ntohs(ofm->flags));
    }
    ds_put_cstr(string, " ");
    ofp_print_actions(string, ofm->actions,
                      len - offsetof(struct ofp_flow_mod, actions));
    ds_put_char(string, '\n');
}

/* Pretty-print the OFPT_FLOW_REMOVED packet of 'len' bytes at 'oh' to 'string'
 * at the given 'verbosity' level. */
static void
ofp_print_flow_removed(struct ds *string, const void *oh,
                       size_t len OVS_UNUSED, int verbosity)
{
    const struct ofp_flow_removed *ofr = oh;

    ofp_print_match(string, &ofr->match, verbosity);
    ds_put_cstr(string, " reason=");
    switch (ofr->reason) {
    case OFPRR_IDLE_TIMEOUT:
        ds_put_cstr(string, "idle");
        break;
    case OFPRR_HARD_TIMEOUT:
        ds_put_cstr(string, "hard");
        break;
    case OFPRR_DELETE:
        ds_put_cstr(string, "delete");
        break;
    default:
        ds_put_format(string, "**%"PRIu8"**", ofr->reason);
        break;
    }

    if (ofr->cookie != htonll(0)) {
        ds_put_format(string, " cookie:0x%"PRIx64, ntohll(ofr->cookie));
    }
    if (ofr->priority != htons(32768)) {
        ds_put_format(string, " pri:%"PRIu16, ntohs(ofr->priority));
    }
    ds_put_format(string, " secs%"PRIu32" nsecs%"PRIu32
         " idle%"PRIu16" pkts%"PRIu64" bytes%"PRIu64"\n",
         ntohl(ofr->duration_sec), ntohl(ofr->duration_nsec),
         ntohs(ofr->idle_timeout), ntohll(ofr->packet_count),
         ntohll(ofr->byte_count));
}

static void
ofp_print_port_mod(struct ds *string, const void *oh, size_t len OVS_UNUSED,
                   int verbosity OVS_UNUSED)
{
    const struct ofp_port_mod *opm = oh;

    ds_put_format(string, "port: %d: addr:"ETH_ADDR_FMT", config: %#x, mask:%#x\n",
            ntohs(opm->port_no), ETH_ADDR_ARGS(opm->hw_addr),
            ntohl(opm->config), ntohl(opm->mask));
    ds_put_format(string, "     advertise: ");
    if (opm->advertise) {
        ofp_print_port_features(string, ntohl(opm->advertise));
    } else {
        ds_put_format(string, "UNCHANGED\n");
    }
}

struct error_type {
    int type;
    int code;
    const char *name;
};

static const struct error_type error_types[] = {
#define ERROR_TYPE(TYPE) {TYPE, -1, #TYPE}
#define ERROR_CODE(TYPE, CODE) {TYPE, CODE, #CODE}
    ERROR_TYPE(OFPET_HELLO_FAILED),
    ERROR_CODE(OFPET_HELLO_FAILED, OFPHFC_INCOMPATIBLE),
    ERROR_CODE(OFPET_HELLO_FAILED, OFPHFC_EPERM),

    ERROR_TYPE(OFPET_BAD_REQUEST),
    ERROR_CODE(OFPET_BAD_REQUEST, OFPBRC_BAD_VERSION),
    ERROR_CODE(OFPET_BAD_REQUEST, OFPBRC_BAD_TYPE),
    ERROR_CODE(OFPET_BAD_REQUEST, OFPBRC_BAD_STAT),
    ERROR_CODE(OFPET_BAD_REQUEST, OFPBRC_BAD_VENDOR),
    ERROR_CODE(OFPET_BAD_REQUEST, OFPBRC_BAD_SUBTYPE),
    ERROR_CODE(OFPET_BAD_REQUEST, OFPBRC_EPERM),
    ERROR_CODE(OFPET_BAD_REQUEST, OFPBRC_BAD_LEN),
    ERROR_CODE(OFPET_BAD_REQUEST, OFPBRC_BUFFER_EMPTY),
    ERROR_CODE(OFPET_BAD_REQUEST, OFPBRC_BUFFER_UNKNOWN),

    ERROR_TYPE(OFPET_BAD_ACTION),
    ERROR_CODE(OFPET_BAD_ACTION, OFPBAC_BAD_TYPE),
    ERROR_CODE(OFPET_BAD_ACTION, OFPBAC_BAD_LEN),
    ERROR_CODE(OFPET_BAD_ACTION, OFPBAC_BAD_VENDOR),
    ERROR_CODE(OFPET_BAD_ACTION, OFPBAC_BAD_VENDOR_TYPE),
    ERROR_CODE(OFPET_BAD_ACTION, OFPBAC_BAD_OUT_PORT),
    ERROR_CODE(OFPET_BAD_ACTION, OFPBAC_BAD_ARGUMENT),
    ERROR_CODE(OFPET_BAD_ACTION, OFPBAC_EPERM),
    ERROR_CODE(OFPET_BAD_ACTION, OFPBAC_TOO_MANY),

    ERROR_TYPE(OFPET_FLOW_MOD_FAILED),
    ERROR_CODE(OFPET_FLOW_MOD_FAILED, OFPFMFC_ALL_TABLES_FULL),
    ERROR_CODE(OFPET_FLOW_MOD_FAILED, OFPFMFC_OVERLAP),
    ERROR_CODE(OFPET_FLOW_MOD_FAILED, OFPFMFC_EPERM),
    ERROR_CODE(OFPET_FLOW_MOD_FAILED, OFPFMFC_BAD_EMERG_TIMEOUT),
    ERROR_CODE(OFPET_FLOW_MOD_FAILED, OFPFMFC_BAD_COMMAND),

    ERROR_TYPE(OFPET_PORT_MOD_FAILED),
    ERROR_CODE(OFPET_PORT_MOD_FAILED, OFPPMFC_BAD_PORT),
    ERROR_CODE(OFPET_PORT_MOD_FAILED, OFPPMFC_BAD_HW_ADDR)
};
#define N_ERROR_TYPES ARRAY_SIZE(error_types)

static const char *
lookup_error_type(int type)
{
    const struct error_type *t;

    for (t = error_types; t < &error_types[N_ERROR_TYPES]; t++) {
        if (t->type == type && t->code == -1) {
            return t->name;
        }
    }
    return "?";
}

static const char *
lookup_error_code(int type, int code)
{
    const struct error_type *t;

    for (t = error_types; t < &error_types[N_ERROR_TYPES]; t++) {
        if (t->type == type && t->code == code) {
            return t->name;
        }
    }
    return "?";
}

/* Pretty-print the OFPT_ERROR packet of 'len' bytes at 'oh' to 'string'
 * at the given 'verbosity' level. */
static void
ofp_print_error_msg(struct ds *string, const void *oh, size_t len,
                       int verbosity OVS_UNUSED)
{
    const struct ofp_error_msg *oem = oh;
    int type = ntohs(oem->type);
    int code = ntohs(oem->code);
    char *s;

    ds_put_format(string, " type%d(%s) code%d(%s) payload:\n",
                  type, lookup_error_type(type),
                  code, lookup_error_code(type, code));

    switch (type) {
    case OFPET_HELLO_FAILED:
        ds_put_printable(string, (char *) oem->data, len - sizeof *oem);
        break;

    case OFPET_BAD_REQUEST:
        s = ofp_to_string(oem->data, len - sizeof *oem, 1);
        ds_put_cstr(string, s);
        free(s);
        break;

    default:
        ds_put_hex_dump(string, oem->data, len - sizeof *oem, 0, true);
        break;
    }
}

/* Pretty-print the OFPT_PORT_STATUS packet of 'len' bytes at 'oh' to 'string'
 * at the given 'verbosity' level. */
static void
ofp_print_port_status(struct ds *string, const void *oh, size_t len OVS_UNUSED,
                      int verbosity OVS_UNUSED)
{
    const struct ofp_port_status *ops = oh;

    if (ops->reason == OFPPR_ADD) {
        ds_put_format(string, " ADD:");
    } else if (ops->reason == OFPPR_DELETE) {
        ds_put_format(string, " DEL:");
    } else if (ops->reason == OFPPR_MODIFY) {
        ds_put_format(string, " MOD:");
    }

    ofp_print_phy_port(string, &ops->desc);
}

static void
ofp_desc_stats_reply(struct ds *string, const void *body,
                     size_t len OVS_UNUSED, int verbosity OVS_UNUSED)
{
    const struct ofp_desc_stats *ods = body;

    ds_put_format(string, "Manufacturer: %.*s\n",
            (int) sizeof ods->mfr_desc, ods->mfr_desc);
    ds_put_format(string, "Hardware: %.*s\n",
            (int) sizeof ods->hw_desc, ods->hw_desc);
    ds_put_format(string, "Software: %.*s\n",
            (int) sizeof ods->sw_desc, ods->sw_desc);
    ds_put_format(string, "Serial Num: %.*s\n",
            (int) sizeof ods->serial_num, ods->serial_num);
    ds_put_format(string, "DP Description: %.*s\n",
            (int) sizeof ods->dp_desc, ods->dp_desc);
}

static void
ofp_flow_stats_request(struct ds *string, const void *oh,
                       size_t len OVS_UNUSED, int verbosity)
{
    const struct ofp_flow_stats_request *fsr = oh;

    if (fsr->table_id == 0xff) {
        ds_put_format(string, " table_id=any, ");
    } else {
        ds_put_format(string, " table_id=%"PRIu8", ", fsr->table_id);
    }

    ofp_print_match(string, &fsr->match, verbosity);
}

static void
ofp_flow_stats_reply(struct ds *string, const void *body_, size_t len,
                     int verbosity)
{
    const char *body = body_;
    const char *pos = body;
    for (;;) {
        const struct ofp_flow_stats *fs;
        ptrdiff_t bytes_left = body + len - pos;
        size_t length;

        if (bytes_left < sizeof *fs) {
            if (bytes_left != 0) {
                ds_put_format(string, " ***%td leftover bytes at end***",
                              bytes_left);
            }
            break;
        }

        fs = (const void *) pos;
        length = ntohs(fs->length);
        if (length < sizeof *fs) {
            ds_put_format(string, " ***length=%zu shorter than minimum %zu***",
                          length, sizeof *fs);
            break;
        } else if (length > bytes_left) {
            ds_put_format(string,
                          " ***length=%zu but only %td bytes left***",
                          length, bytes_left);
            break;
        } else if ((length - sizeof *fs) % sizeof fs->actions[0]) {
            ds_put_format(string,
                          " ***length=%zu has %zu bytes leftover in "
                          "final action***",
                          length,
                          (length - sizeof *fs) % sizeof fs->actions[0]);
            break;
        }

        ds_put_format(string, "  cookie=0x%"PRIx64", ", ntohll(fs->cookie));
        ds_put_format(string, "duration_sec=%"PRIu32"s, ",
                    ntohl(fs->duration_sec));
        ds_put_format(string, "duration_nsec=%"PRIu32"ns, ",
                    ntohl(fs->duration_nsec));
        ds_put_format(string, "table_id=%"PRIu8", ", fs->table_id);
        ds_put_format(string, "priority=%"PRIu16", ",
                    fs->match.wildcards ? ntohs(fs->priority) : (uint16_t)-1);
        ds_put_format(string, "n_packets=%"PRIu64", ",
                    ntohll(fs->packet_count));
        ds_put_format(string, "n_bytes=%"PRIu64", ", ntohll(fs->byte_count));
        if (fs->idle_timeout != htons(OFP_FLOW_PERMANENT)) {
            ds_put_format(string, "idle_timeout=%"PRIu16",",
                          ntohs(fs->idle_timeout));
        }
        if (fs->hard_timeout != htons(OFP_FLOW_PERMANENT)) {
            ds_put_format(string, "hard_timeout=%"PRIu16",",
                          ntohs(fs->hard_timeout));
        }
        ofp_print_match(string, &fs->match, verbosity);
        ofp_print_actions(string, fs->actions, length - sizeof *fs);
        ds_put_char(string, '\n');

        pos += length;
     }
}

static void
ofp_aggregate_stats_request(struct ds *string, const void *oh,
                            size_t len OVS_UNUSED, int verbosity)
{
    const struct ofp_aggregate_stats_request *asr = oh;

    if (asr->table_id == 0xff) {
        ds_put_format(string, " table_id=any, ");
    } else {
        ds_put_format(string, " table_id=%"PRIu8", ", asr->table_id);
    }

    ofp_print_match(string, &asr->match, verbosity);
}

static void
ofp_aggregate_stats_reply(struct ds *string, const void *body_,
                          size_t len OVS_UNUSED, int verbosity OVS_UNUSED)
{
    const struct ofp_aggregate_stats_reply *asr = body_;

    ds_put_format(string, " packet_count=%"PRIu64, ntohll(asr->packet_count));
    ds_put_format(string, " byte_count=%"PRIu64, ntohll(asr->byte_count));
    ds_put_format(string, " flow_count=%"PRIu32, ntohl(asr->flow_count));
}

static void print_port_stat(struct ds *string, const char *leader,
                            uint64_t stat, int more)
{
    ds_put_cstr(string, leader);
    if (stat != -1) {
        ds_put_format(string, "%"PRIu64, stat);
    } else {
        ds_put_char(string, '?');
    }
    if (more) {
        ds_put_cstr(string, ", ");
    } else {
        ds_put_cstr(string, "\n");
    }
}

static void
ofp_port_stats_request(struct ds *string, const void *body_,
                       size_t len OVS_UNUSED, int verbosity OVS_UNUSED)
{
    const struct ofp_port_stats_request *psr = body_;
    ds_put_format(string, "port_no=%"PRIu16, ntohs(psr->port_no));
}

static void
ofp_port_stats_reply(struct ds *string, const void *body, size_t len,
                     int verbosity)
{
    const struct ofp_port_stats *ps = body;
    size_t n = len / sizeof *ps;
    ds_put_format(string, " %zu ports\n", n);
    if (verbosity < 1) {
        return;
    }

    for (; n--; ps++) {
        ds_put_format(string, "  port %2"PRIu16": ", ntohs(ps->port_no));

        ds_put_cstr(string, "rx ");
        print_port_stat(string, "pkts=", ntohll(ps->rx_packets), 1);
        print_port_stat(string, "bytes=", ntohll(ps->rx_bytes), 1);
        print_port_stat(string, "drop=", ntohll(ps->rx_dropped), 1);
        print_port_stat(string, "errs=", ntohll(ps->rx_errors), 1);
        print_port_stat(string, "frame=", ntohll(ps->rx_frame_err), 1);
        print_port_stat(string, "over=", ntohll(ps->rx_over_err), 1);
        print_port_stat(string, "crc=", ntohll(ps->rx_crc_err), 0);

        ds_put_cstr(string, "           tx ");
        print_port_stat(string, "pkts=", ntohll(ps->tx_packets), 1);
        print_port_stat(string, "bytes=", ntohll(ps->tx_bytes), 1);
        print_port_stat(string, "drop=", ntohll(ps->tx_dropped), 1);
        print_port_stat(string, "errs=", ntohll(ps->tx_errors), 1);
        print_port_stat(string, "coll=", ntohll(ps->collisions), 0);
    }
}

static void
ofp_table_stats_reply(struct ds *string, const void *body, size_t len,
                     int verbosity)
{
    const struct ofp_table_stats *ts = body;
    size_t n = len / sizeof *ts;
    ds_put_format(string, " %zu tables\n", n);
    if (verbosity < 1) {
        return;
    }

    for (; n--; ts++) {
        char name[OFP_MAX_TABLE_NAME_LEN + 1];
        strncpy(name, ts->name, sizeof name);
        name[OFP_MAX_TABLE_NAME_LEN] = '\0';

        ds_put_format(string, "  %d: %-8s: ", ts->table_id, name);
        ds_put_format(string, "wild=0x%05"PRIx32", ", ntohl(ts->wildcards));
        ds_put_format(string, "max=%6"PRIu32", ", ntohl(ts->max_entries));
        ds_put_format(string, "active=%"PRIu32"\n", ntohl(ts->active_count));
        ds_put_cstr(string, "               ");
        ds_put_format(string, "lookup=%"PRIu64", ",
                    ntohll(ts->lookup_count));
        ds_put_format(string, "matched=%"PRIu64"\n",
                    ntohll(ts->matched_count));
     }
}

static void
ofp_print_queue_name(struct ds *string, uint32_t queue_id)
{
    if (queue_id == OFPQ_ALL) {
        ds_put_cstr(string, "ALL");
    } else {
        ds_put_format(string, "%"PRIu32, queue_id);
    }
}

static void
ofp_queue_stats_request(struct ds *string, const void *body_,
                       size_t len OVS_UNUSED, int verbosity OVS_UNUSED)
{
    const struct ofp_queue_stats_request *qsr = body_;

    ds_put_cstr(string, "port=");
    ofp_print_port_name(string, ntohs(qsr->port_no));

    ds_put_cstr(string, " queue=");
    ofp_print_queue_name(string, ntohl(qsr->queue_id));
}

static void
ofp_queue_stats_reply(struct ds *string, const void *body, size_t len,
                     int verbosity)
{
    const struct ofp_queue_stats *qs = body;
    size_t n = len / sizeof *qs;
    ds_put_format(string, " %zu queues\n", n);
    if (verbosity < 1) {
        return;
    }

    for (; n--; qs++) {
        ds_put_cstr(string, "  port ");
        ofp_print_port_name(string, ntohs(qs->port_no));
        ds_put_cstr(string, " queue ");
        ofp_print_queue_name(string, ntohl(qs->queue_id));
        ds_put_cstr(string, ": ");

        print_port_stat(string, "bytes=", ntohll(qs->tx_bytes), 1);
        print_port_stat(string, "pkts=", ntohll(qs->tx_packets), 1);
        print_port_stat(string, "errors=", ntohll(qs->tx_errors), 0);
    }
}

static void
vendor_stat(struct ds *string, const void *body, size_t len,
            int verbosity OVS_UNUSED)
{
    ds_put_format(string, " vendor=%08"PRIx32, ntohl(*(uint32_t *) body));
    ds_put_format(string, " %zu bytes additional data",
                  len - sizeof(uint32_t));
}

enum stats_direction {
    REQUEST,
    REPLY
};

static void
print_stats(struct ds *string, int type, const void *body, size_t body_len,
            int verbosity, enum stats_direction direction)
{
    struct stats_msg {
        size_t min_body, max_body;
        void (*printer)(struct ds *, const void *, size_t len, int verbosity);
    };

    struct stats_type {
        int type;
        const char *name;
        struct stats_msg request;
        struct stats_msg reply;
    };

    static const struct stats_type stats_types[] = {
        {
            OFPST_DESC,
            "description",
            { 0, 0, NULL },
            { 0, SIZE_MAX, ofp_desc_stats_reply },
        },
        {
            OFPST_FLOW,
            "flow",
            { sizeof(struct ofp_flow_stats_request),
              sizeof(struct ofp_flow_stats_request),
              ofp_flow_stats_request },
            { 0, SIZE_MAX, ofp_flow_stats_reply },
        },
        {
            OFPST_AGGREGATE,
            "aggregate",
            { sizeof(struct ofp_aggregate_stats_request),
              sizeof(struct ofp_aggregate_stats_request),
              ofp_aggregate_stats_request },
            { sizeof(struct ofp_aggregate_stats_reply),
              sizeof(struct ofp_aggregate_stats_reply),
              ofp_aggregate_stats_reply },
        },
        {
            OFPST_TABLE,
            "table",
            { 0, 0, NULL },
            { 0, SIZE_MAX, ofp_table_stats_reply },
        },
        {
            OFPST_PORT,
            "port",
            { sizeof(struct ofp_port_stats_request),
              sizeof(struct ofp_port_stats_request),
              ofp_port_stats_request },
            { 0, SIZE_MAX, ofp_port_stats_reply },
        },
        {
            OFPST_QUEUE,
            "queue",
            { sizeof(struct ofp_queue_stats_request),
              sizeof(struct ofp_queue_stats_request),
              ofp_queue_stats_request },
            { 0, SIZE_MAX, ofp_queue_stats_reply },
        },
        {
            OFPST_VENDOR,
            "vendor-specific",
            { sizeof(uint32_t), SIZE_MAX, vendor_stat },
            { sizeof(uint32_t), SIZE_MAX, vendor_stat },
        },
        {
            -1,
            "unknown",
            { 0, 0, NULL, },
            { 0, 0, NULL, },
        },
    };

    const struct stats_type *s;
    const struct stats_msg *m;

    if (type >= ARRAY_SIZE(stats_types) || !stats_types[type].name) {
        ds_put_format(string, " ***unknown type %d***", type);
        return;
    }
    for (s = stats_types; s->type >= 0; s++) {
        if (s->type == type) {
            break;
        }
    }
    ds_put_format(string, " type=%d(%s)\n", type, s->name);

    m = direction == REQUEST ? &s->request : &s->reply;
    if (body_len < m->min_body || body_len > m->max_body) {
        ds_put_format(string, " ***body_len=%zu not in %zu...%zu***",
                      body_len, m->min_body, m->max_body);
        return;
    }
    if (m->printer) {
        m->printer(string, body, body_len, verbosity);
    }
}

static void
ofp_stats_request(struct ds *string, const void *oh, size_t len, int verbosity)
{
    const struct ofp_stats_request *srq = oh;

    if (srq->flags) {
        ds_put_format(string, " ***unknown flags 0x%04"PRIx16"***",
                      ntohs(srq->flags));
    }

    print_stats(string, ntohs(srq->type), srq->body,
                len - offsetof(struct ofp_stats_request, body),
                verbosity, REQUEST);
}

static void
ofp_stats_reply(struct ds *string, const void *oh, size_t len, int verbosity)
{
    const struct ofp_stats_reply *srp = oh;

    ds_put_cstr(string, " flags=");
    if (!srp->flags) {
        ds_put_cstr(string, "none");
    } else {
        uint16_t flags = ntohs(srp->flags);
        if (flags & OFPSF_REPLY_MORE) {
            ds_put_cstr(string, "[more]");
            flags &= ~OFPSF_REPLY_MORE;
        }
        if (flags) {
            ds_put_format(string, "[***unknown flags 0x%04"PRIx16"***]", flags);
        }
    }

    print_stats(string, ntohs(srp->type), srp->body,
                len - offsetof(struct ofp_stats_reply, body),
                verbosity, REPLY);
}

static void
ofp_echo(struct ds *string, const void *oh, size_t len, int verbosity)
{
    const struct ofp_header *hdr = oh;

    ds_put_format(string, " %zu bytes of payload\n", len - sizeof *hdr);
    if (verbosity > 1) {
        ds_put_hex_dump(string, hdr, len - sizeof *hdr, 0, true);
    }
}

struct openflow_packet {
    uint8_t type;
    const char *name;
    size_t min_size;
    void (*printer)(struct ds *, const void *, size_t len, int verbosity);
};

static const struct openflow_packet packets[] = {
    {
        OFPT_HELLO,
        "hello",
        sizeof (struct ofp_header),
        NULL,
    },
    {
        OFPT_FEATURES_REQUEST,
        "features_request",
        sizeof (struct ofp_header),
        NULL,
    },
    {
        OFPT_FEATURES_REPLY,
        "features_reply",
        sizeof (struct ofp_switch_features),
        ofp_print_switch_features,
    },
    {
        OFPT_GET_CONFIG_REQUEST,
        "get_config_request",
        sizeof (struct ofp_header),
        NULL,
    },
    {
        OFPT_GET_CONFIG_REPLY,
        "get_config_reply",
        sizeof (struct ofp_switch_config),
        ofp_print_switch_config,
    },
    {
        OFPT_SET_CONFIG,
        "set_config",
        sizeof (struct ofp_switch_config),
        ofp_print_switch_config,
    },
    {
        OFPT_PACKET_IN,
        "packet_in",
        offsetof(struct ofp_packet_in, data),
        ofp_packet_in,
    },
    {
        OFPT_PACKET_OUT,
        "packet_out",
        sizeof (struct ofp_packet_out),
        ofp_packet_out,
    },
    {
        OFPT_FLOW_MOD,
        "flow_mod",
        sizeof (struct ofp_flow_mod),
        ofp_print_flow_mod,
    },
    {
        OFPT_FLOW_REMOVED,
        "flow_removed",
        sizeof (struct ofp_flow_removed),
        ofp_print_flow_removed,
    },
    {
        OFPT_PORT_MOD,
        "port_mod",
        sizeof (struct ofp_port_mod),
        ofp_print_port_mod,
    },
    {
        OFPT_PORT_STATUS,
        "port_status",
        sizeof (struct ofp_port_status),
        ofp_print_port_status
    },
    {
        OFPT_ERROR,
        "error_msg",
        sizeof (struct ofp_error_msg),
        ofp_print_error_msg,
    },
    {
        OFPT_STATS_REQUEST,
        "stats_request",
        sizeof (struct ofp_stats_request),
        ofp_stats_request,
    },
    {
        OFPT_STATS_REPLY,
        "stats_reply",
        sizeof (struct ofp_stats_reply),
        ofp_stats_reply,
    },
    {
        OFPT_ECHO_REQUEST,
        "echo_request",
        sizeof (struct ofp_header),
        ofp_echo,
    },
    {
        OFPT_ECHO_REPLY,
        "echo_reply",
        sizeof (struct ofp_header),
        ofp_echo,
    },
    {
        OFPT_VENDOR,
        "vendor",
        sizeof (struct ofp_vendor_header),
        NULL,
    },
    {
        OFPT_BARRIER_REQUEST,
        "barrier_request",
        sizeof (struct ofp_header),
        NULL,
    },
    {
        OFPT_BARRIER_REPLY,
        "barrier_reply",
        sizeof (struct ofp_header),
        NULL,
    }
};

/* Composes and returns a string representing the OpenFlow packet of 'len'
 * bytes at 'oh' at the given 'verbosity' level.  0 is a minimal amount of
 * verbosity and higher numbers increase verbosity.  The caller is responsible
 * for freeing the string. */
char *
ofp_to_string(const void *oh_, size_t len, int verbosity)
{
    struct ds string = DS_EMPTY_INITIALIZER;
    const struct ofp_header *oh = oh_;
    const struct openflow_packet *pkt;

    if (len < sizeof(struct ofp_header)) {
        ds_put_cstr(&string, "OpenFlow packet too short:\n");
        ds_put_hex_dump(&string, oh, len, 0, true);
        return ds_cstr(&string);
    } else if (oh->version != OFP_VERSION) {
        ds_put_format(&string, "Bad OpenFlow version %"PRIu8":\n", oh->version);
        ds_put_hex_dump(&string, oh, len, 0, true);
        return ds_cstr(&string);
    }

    for (pkt = packets; ; pkt++) {
        if (pkt >= &packets[ARRAY_SIZE(packets)]) {
            ds_put_format(&string, "Unknown OpenFlow packet type %"PRIu8":\n",
                          oh->type);
            ds_put_hex_dump(&string, oh, len, 0, true);
            return ds_cstr(&string);
        } else if (oh->type == pkt->type) {
            break;
        }
    }

    ds_put_format(&string, "%s (xid=0x%"PRIx32"):", pkt->name, oh->xid);

    if (ntohs(oh->length) > len)
        ds_put_format(&string, " (***truncated to %zu bytes from %"PRIu16"***)",
                len, ntohs(oh->length));
    else if (ntohs(oh->length) < len) {
        ds_put_format(&string, " (***only uses %"PRIu16" bytes out of %zu***)\n",
                ntohs(oh->length), len);
        len = ntohs(oh->length);
    }

    if (len < pkt->min_size) {
        ds_put_format(&string, " (***length=%zu < min_size=%zu***)\n",
                len, pkt->min_size);
    } else if (!pkt->printer) {
        if (len > sizeof *oh) {
            ds_put_format(&string, " length=%"PRIu16" (decoder not implemented)\n",
                          ntohs(oh->length));
        }
    } else {
        pkt->printer(&string, oh, len, verbosity);
    }
    if (verbosity >= 3) {
        ds_put_hex_dump(&string, oh, len, 0, true);
    }
    if (string.string[string.length - 1] != '\n') {
        ds_put_char(&string, '\n');
    }
    return ds_cstr(&string);
}

/* Returns the name for the specified OpenFlow message type as a string,
 * e.g. "OFPT_FEATURES_REPLY".  If no name is known, the string returned is a
 * hex number, e.g. "0x55".
 *
 * The caller must free the returned string when it is no longer needed. */
char *
ofp_message_type_to_string(uint8_t type)
{
    struct ds s = DS_EMPTY_INITIALIZER;
    const struct openflow_packet *pkt;
    for (pkt = packets; ; pkt++) {
        if (pkt >= &packets[ARRAY_SIZE(packets)]) {
            ds_put_format(&s, "0x%02"PRIx8, type);
            break;
        } else if (type == pkt->type) {
            const char *p;

            ds_put_cstr(&s, "OFPT_");
            for (p = pkt->name; *p; p++) {
                ds_put_char(&s, toupper((unsigned char) *p));
            }
            break;
        }
    }
    return ds_cstr(&s);
}

static void
print_and_free(FILE *stream, char *string)
{
    fputs(string, stream);
    free(string);
}

/* Pretty-print the OpenFlow packet of 'len' bytes at 'oh' to 'stream' at the
 * given 'verbosity' level.  0 is a minimal amount of verbosity and higher
 * numbers increase verbosity. */
void
ofp_print(FILE *stream, const void *oh, size_t len, int verbosity)
{
    print_and_free(stream, ofp_to_string(oh, len, verbosity));
}

/* Dumps the contents of the Ethernet frame in the 'len' bytes starting at
 * 'data' to 'stream' using tcpdump.  'total_len' specifies the full length of
 * the Ethernet frame (of which 'len' bytes were captured).
 *
 * This starts and kills a tcpdump subprocess so it's quite expensive. */
void
ofp_print_packet(FILE *stream, const void *data, size_t len, size_t total_len)
{
    print_and_free(stream, ofp_packet_to_string(data, len, total_len));
}<|MERGE_RESOLUTION|>--- conflicted
+++ resolved
@@ -766,15 +766,11 @@
 
     ds_put_char(string, ' ');
     ofp_print_match(string, &ofm->match, verbosity);
-<<<<<<< HEAD
-    switch (command & 0xff) {
-=======
     if (ds_last(string) != ' ') {
         ds_put_char(string, ' ');
     }
 
-    switch (ntohs(ofm->command)) {
->>>>>>> 4bee421f
+    switch (command & 0xff) {
     case OFPFC_ADD:
         ds_put_cstr(string, "ADD:");
         break;
@@ -791,20 +787,16 @@
         ds_put_cstr(string, "DEL_STRICT:");
         break;
     default:
-<<<<<<< HEAD
-        ds_put_format(string, " cmd:%u ", command);
+        ds_put_format(string, "cmd:%u", command & 0xff);
     }
     if (command & 0xff00) {
-        ds_put_format(string, "table_id:%u ", command >> 8);
-=======
-        ds_put_format(string, "cmd:%d", ntohs(ofm->command));
+        ds_put_format(string, " table_id:%u", command >> 8);
     }
     if (ofm->cookie != htonll(0)) {
         ds_put_format(string, " cookie:0x%"PRIx64, ntohll(ofm->cookie));
     }
     if (ofm->idle_timeout != htons(OFP_FLOW_PERMANENT)) {
         ds_put_format(string, " idle:%d", ntohs(ofm->idle_timeout));
->>>>>>> 4bee421f
     }
     if (ofm->hard_timeout != htons(OFP_FLOW_PERMANENT)) {
         ds_put_format(string, " hard:%d", ntohs(ofm->hard_timeout));
